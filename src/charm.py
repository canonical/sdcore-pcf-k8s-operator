--- conflicted
+++ resolved
@@ -440,13 +440,9 @@
 
     def _storage_is_attached(self) -> bool:
         """Return whether storage is attached to the workload container."""
-<<<<<<< HEAD
-        return self._container.exists(path=BASE_CONFIG_PATH)
-=======
         return self._container.exists(path=BASE_CONFIG_PATH) and self._container.exists(
             path=CERTS_DIR_PATH
         )
->>>>>>> d470ab4e
 
     @property
     def _pebble_layer(self) -> Layer:
