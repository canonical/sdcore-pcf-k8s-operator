--- conflicted
+++ resolved
@@ -13,19 +13,11 @@
 from charms.prometheus_k8s.v0.prometheus_scrape import (
     MetricsEndpointProvider,
 )
-<<<<<<< HEAD
-from charms.sdcore_nms_k8s.v0.sdcore_config import (  # type: ignore[import]
+from charms.sdcore_nms_k8s.v0.sdcore_config import (
     SdcoreConfigRequires,
 )
-from charms.sdcore_nrf_k8s.v0.fiveg_nrf import NRFRequires  # type: ignore[import]
-from charms.tls_certificates_interface.v3.tls_certificates import (  # type: ignore[import]
-=======
 from charms.sdcore_nrf_k8s.v0.fiveg_nrf import NRFRequires
-from charms.sdcore_webui_k8s.v0.sdcore_config import (
-    SdcoreConfigRequires,
-)
 from charms.tls_certificates_interface.v3.tls_certificates import (
->>>>>>> f479b37d
     CertificateExpiringEvent,
     TLSCertificatesRequiresV3,
     generate_csr,
